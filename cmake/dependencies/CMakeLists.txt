--- conflicted
+++ resolved
@@ -102,11 +102,7 @@
     REPOSITORY
       "https://github.com/protocolbuffers/protobuf.git"
     TAG
-<<<<<<< HEAD
       "v3.10.0"
-=======
-      "v3.9.1"
->>>>>>> 6755c613
     CMAKE_ARGS
 	  -Dprotobuf_MSVC_STATIC_RUNTIME:BOOL=OFF
       "SOURCE_SUBDIR cmake"
